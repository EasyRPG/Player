--- conflicted
+++ resolved
@@ -1,27 +1,20 @@
 language: cpp
 compiler:
+  - gcc
   - clang
-  - gcc
 before_script:
-<<<<<<< HEAD
-  - echo "\n" | sudo add-apt-repository ppa:costamagnagianfranco/autoconf
-  - echo "\n" | sudo add-apt-repository ppa:zoogie/sdl2-snapshots
+  - sudo add-apt-repository -y ppa:dns/gnu
+  - sudo add-apt-repository -y ppa:cjohnston/ci
+  - sudo add-apt-repository -y ppa:zoogie/sdl2-snapshots
   - sudo apt-get update -qq
-  - sudo apt-get install -qq autoconf libboost1.48-dev libsdl2-dev libsdl2-mixer-dev libpixman-1-dev
-  - mkdir m4
+  - sudo apt-get install -qq libexpat1-dev autoconf automake libboost1.48-dev libsdl2-dev libsdl2-mixer-dev libpixman-1-dev
+  - git clone https://github.com/EasyRPG/liblcf
+  - cd liblcf
   - autoreconf -i
+  - ./configure --prefix $PWD/build
+  - make install -j4
+  - cd ..
+  - autoreconf -i
+  - export PKG_CONFIG_PATH=$PWD/liblcf/build/lib/pkgconfig
   - ./configure CXXFLAGS="-O0 -Wall -Wextra -ansi -pedantic"
-script: make distcheck
-=======
-  - sudo add-apt-repository ppa:zoogie/sdl2-snapshots -y
-  - sudo apt-get update -qq
-  - sudo apt-get install -qq libboost1.48-dev libsdl2-dev libsdl2-mixer-dev libpixman-1-dev
-  - git clone --branch dummy "https://github.com/take-cheeze/RTP.git" $RPG_RTP_PATH
-  - CXX="$CXX $WORKAROUND_CXX_FLAGS" cmake -D CMAKE_BUILD_TYPE=$CMAKE_BUILD_TYPE .
-script:
-  - make -j2
-  - make test
->>>>>>> f00a1fec
-after_script:
-  - cat lib/TestGame/TestGame-2000/easyrpg_log.txt
-  - cat Testing/Temporary/LastTest.log+script: make distcheck -j2