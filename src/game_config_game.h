--- conflicted
+++ resolved
@@ -38,11 +38,8 @@
 	BoolConfigParam new_game{ "Start new game", "Skips the title screen and starts a new game directly", "Game", "NewGame", false };
 	StringConfigParam engine_str{ "Engine", "", "Game", "Engine", std::string() };
 	BoolConfigParam fake_resolution{ "Fake Metrics", "Makes games run on higher resolutions (with some success)", "Game", "FakeResolution", false };
-<<<<<<< HEAD
+	BoolConfigParam patch_easyrpg{ "EasyRPG", "EasyRPG Engine Extensions", "Patch", "EasyRPG", false };
 	BoolConfigParam patch_destiny{ "Destiny Patch", "", "Patch", "Destiny", false };
-=======
-	BoolConfigParam patch_easyrpg{ "EasyRPG", "EasyRPG Engine Extensions", "Patch", "EasyRPG", false };
->>>>>>> 32ebfa57
 	BoolConfigParam patch_dynrpg{ "DynRPG", "", "Patch", "DynRPG", false };
 	ConfigParam<int> patch_maniac{ "Maniac Patch", "", "Patch", "Maniac", 0 };
 	BoolConfigParam patch_common_this_event{ "Common This Event", "Support \"This Event\" in Common Events", "Patch", "CommonThisEvent", false };
