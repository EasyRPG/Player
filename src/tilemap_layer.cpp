--- conflicted
+++ resolved
@@ -156,11 +156,7 @@
 
 	int tiles_y = (int)ceil(DisplayUi->GetHeight() / (float)TITLE_SIZE) + 1;
 	for (int i = 0; i < tiles_y + 2; i++) {
-<<<<<<< HEAD
 		Graphics::RegisterZObj(TITLE_SIZE * i, ID, true);
-=======
-		tilemap_tiles.push_back(EASYRPG_MAKE_SHARED<TilemapTile>(this, 16 * i));
->>>>>>> ae96285b
 	}
 }
 
