--- conflicted
+++ resolved
@@ -37,13 +37,7 @@
 	contents->SetTransparentColor(windowskin->GetTransparentColor());
 	contents->Clear();
 
-<<<<<<< HEAD
-	DisplayUi->SetBackcolor(Cache::system_info.bg_color);
-
 	item_max = Main_Data::game_party->GetActors().size();
-=======
-	item_max = Game_Party::GetActors().size();
->>>>>>> af25dc2f
 
 	int y = 0;
 	for (int i = 0; i < item_max; ++i)
