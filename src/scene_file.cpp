--- conflicted
+++ resolved
@@ -54,7 +54,6 @@
 		std::string file = FileFinder::FindDefault(ss.str());
 		if (!file.empty()) {
 			// File found
-<<<<<<< HEAD
 			std::auto_ptr<RPG::Save> savegame =
 				LSD_Reader::Load(FileFinder::FindDefault(file));
 			std::vector<std::pair<int, std::string> > party;
@@ -83,43 +82,6 @@
 					party[0].second = savegame->title.face1_name;
 					break;
 				default:;
-=======
-			std::auto_ptr<RPG::Save> savegame = LSD_Reader::Load(file);
-
-			if (savegame.get())	{
-				std::vector<std::pair<int, std::string> > party;
-			
-				// When a face_name is empty the party list ends
-				int party_size = 
-					savegame->title.face1_name.empty() ? 0 :
-					savegame->title.face2_name.empty() ? 1 :
-					savegame->title.face3_name.empty() ? 2 :
-					savegame->title.face4_name.empty() ? 3 : 4;
-
-				party.resize(party_size);
-
-				switch (party_size) {
-					case 4:
-						party[3].first = savegame->title.face4_id;
-						party[3].second = savegame->title.face4_name;
-					case 3:
-						party[2].first = savegame->title.face3_id;
-						party[2].second = savegame->title.face3_name;
-					case 2:
-						party[1].first = savegame->title.face2_id;
-						party[1].second = savegame->title.face2_name;
-					case 1:
-						party[0].first = savegame->title.face1_id;
-						party[0].second = savegame->title.face1_name;
-						break;
-					default:;
-				}
-
-				w->SetParty(party, savegame->title.hero_name, savegame->title.hero_hp,
-					savegame->title.hero_level);
-			} else {
-				w->SetCorrupted(true);
->>>>>>> 61c9bae6
 			}
 		}
 
