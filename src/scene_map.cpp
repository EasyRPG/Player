/////////////////////////////////////////////////////////////////////////////
// This file is part of EasyRPG Player.
//
// EasyRPG Player is free software: you can redistribute it and/or modify
// it under the terms of the GNU General Public License as published by
// the Free Software Foundation, either version 3 of the License, or
// (at your option) any later version.
//
// EasyRPG Player is distributed in the hope that it will be useful,
// but WITHOUT ANY WARRANTY; without even the implied warranty of
// MERCHANTABILITY or FITNESS FOR A PARTICULAR PURPOSE. See the
// GNU General Public License for more details.
//
// You should have received a copy of the GNU General Public License
// along with EasyRPG Player. If not, see <http://www.gnu.org/licenses/>.
/////////////////////////////////////////////////////////////////////////////

////////////////////////////////////////////////////////////
// Headers
////////////////////////////////////////////////////////////
#include "scene_gameover.h"
#include "scene_map.h"
#include "scene_menu.h"
#include "scene_title.h"
#include "scene_name.h"
#include "scene_shop.h"
#include "scene_save.h"
#include "scene_battle.h"
#include "main_data.h"
#include "game_map.h"
#include "game_message.h"
#include "game_player.h"
#include "game_system.h"
#include "game_temp.h"
#include "rpg_system.h"
#include "player.h"
#include "graphics.h"
#include "audio.h"
#include "input.h"

////////////////////////////////////////////////////////////
Scene_Map::Scene_Map() {
	type = Scene::Map;
}

////////////////////////////////////////////////////////////
void Scene_Map::Start() {
	spriteset.reset(new Spriteset_Map());
	message_window.reset(new Window_Message(0, 240 - 80, 320, 80));

	Main_Data::game_screen->Reset();
	Graphics::FrameReset();
}

////////////////////////////////////////////////////////////
Scene_Map::~Scene_Map() {
	Main_Data::game_screen->Reset();
}

////////////////////////////////////////////////////////////
/*void Scene_Map::TransitionIn() {
	Graphics::Transition((Graphics::TransitionType)Data::system.transition_in, 12);
}

void Scene_Map::TransitionOut() {
	Graphics::Transition((Graphics::TransitionType)Data::system.transition_in, 12, true);
}*/

////////////////////////////////////////////////////////////
void Scene_Map::Update() {
	Game_Map::GetInterpreter().Update();

	Game_Map::Update();
	Main_Data::game_player->Update();
	Main_Data::game_screen->Update();
	spriteset->Update();
	message_window->Update();

<<<<<<< HEAD
=======
	UpdateTeleportPlayer();
	
>>>>>>> 61c9bae6
	if (Game_Temp::gameover) {
		Game_Temp::gameover = false;
		Scene::Push(EASYRPG_MAKE_SHARED<Scene_Gameover>());
	}

	if (Game_Temp::to_title) {
		Game_Temp::to_title = false;
		Scene::PopUntil(Scene::Title);
	}

	if (Game_Message::visible)
		return;

	// ESC-Menu calling
	if (Input::IsTriggered(Input::CANCEL))
	{
		//if (Game_Map::GetInterpreter().IsRunning())
			//return;
		//$game_system.menu_disabled


		Game_Temp::menu_calling = true;
		Game_Temp::menu_beep = true;
	}

	if (!Main_Data::game_player->IsMoving()) {
		if (Game_Temp::menu_calling) {
			CallMenu();
			return;
		}

		if (Game_Temp::name_calling) {
			CallName();
			return;
		}

		if (Game_Temp::shop_calling) {
			CallShop();
			return;
		}

		if (Game_Temp::save_calling) {
			CallSave();
			return;
		}

		if (Game_Temp::battle_calling) {
			CallBattle();
			return;
		}

		if (Game_Temp::transition_processing) {
			Game_Temp::transition_processing = false;

			Graphics::Transition(Game_Temp::transition_type, 32, Game_Temp::transition_erase);
		}
	}
}

void Scene_Map::UpdateTeleportPlayer() {
	if (!Main_Data::game_player->IsTeleporting())
		return;

	Scene::TransitionOut();

	Main_Data::game_player->PerformTeleport();
	Game_Map::Autoplay();

	spriteset.reset(new Spriteset_Map());

	Game_Map::Update();

	Scene::TransitionIn();

	Input::Update();
}

////////////////////////////////////////////////////////////
/// Menu Calling Stuff
////////////////////////////////////////////////////////////
void Scene_Map::CallBattle() {
	Game_Temp::battle_calling = false;

	Scene::Push(EASYRPG_MAKE_SHARED<Scene_Battle>());
}

void Scene_Map::CallShop() {
	Game_Temp::shop_calling = false;

	Scene::Push(EASYRPG_MAKE_SHARED<Scene_Shop>());
}

void Scene_Map::CallName() {
	Game_Temp::name_calling = false;

	Scene::Push(EASYRPG_MAKE_SHARED<Scene_Name>());
}

////////////////////////////////////////////////////////////
/// ESC-Menu Call
////////////////////////////////////////////////////////////
void Scene_Map::CallMenu() {
	Game_Temp::menu_calling = false;

	if (Game_Temp::menu_beep) {
		Game_System::SePlay(Data::system.decision_se);
		Game_Temp::menu_beep = false;
	}

	// TODO: Main_Data::game_player->Straighten();

	Scene::Push(EASYRPG_MAKE_SHARED<Scene_Menu>());
}

void Scene_Map::CallSave() {
	Game_Temp::save_calling = false;

	Scene::Push(EASYRPG_MAKE_SHARED<Scene_Save>());
}

void Scene_Map::CallDebug() {

}<|MERGE_RESOLUTION|>--- conflicted
+++ resolved
@@ -76,11 +76,8 @@
 	spriteset->Update();
 	message_window->Update();
 
-<<<<<<< HEAD
-=======
 	UpdateTeleportPlayer();
-	
->>>>>>> 61c9bae6
+
 	if (Game_Temp::gameover) {
 		Game_Temp::gameover = false;
 		Scene::Push(EASYRPG_MAKE_SHARED<Scene_Gameover>());
