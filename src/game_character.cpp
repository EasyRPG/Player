/////////////////////////////////////////////////////////////////////////////
// This file is part of EasyRPG Player.
//
// EasyRPG Player is free software: you can redistribute it and/or modify
// it under the terms of the GNU General Public License as published by
// the Free Software Foundation, either version 3 of the License, or
// (at your option) any later version.
//
// EasyRPG Player is distributed in the hope that it will be useful,
// but WITHOUT ANY WARRANTY; without even the implied warranty of
// MERCHANTABILITY or FITNESS FOR A PARTICULAR PURPOSE. See the
// GNU General Public License for more details.
//
// You should have received a copy of the GNU General Public License
// along with EasyRPG Player. If not, see <http://www.gnu.org/licenses/>.
/////////////////////////////////////////////////////////////////////////////

////////////////////////////////////////////////////////////
// Headers
////////////////////////////////////////////////////////////
#include "audio.h"
#include "game_character.h"
#include "game_map.h"
#include "game_player.h"
#include "game_switches.h"
#include "game_system.h"
#include "main_data.h"
#include "util_macro.h"
#include <cassert>
#include <cstdlib>

////////////////////////////////////////////////////////////
Game_Character::Game_Character() :
	x(0),
	y(0),
	tile_id(0),
	character_index(0),
	real_x(0),
	real_y(0),
	direction(RPG::EventPage::Direction_down),
	pattern(RPG::EventPage::Frame_middle),
	original_direction(RPG::EventPage::Direction_down),
	original_pattern(RPG::EventPage::Frame_middle),
	last_pattern(0),
	move_route_forcing(false),
	through(false),
	animation_id(0),
	move_route(NULL),
	original_move_route(NULL),
	move_route_index(0),
	original_move_route_index(0),
	move_type(RPG::EventPage::MoveType_stationary),
	move_speed(RPG::EventPage::MoveSpeed_normal),
	move_frequency(6),
	prelock_direction(-1),
	move_failed(false),
	locked(false),
	wait_count(0),
	anime_count(0),
	stop_count(0),
	jump_count(0),
	step_anime(false),
	walk_anime(true),
	turn_enabled(true),
	direction_fix(false),
	cycle_stat(false),
	priority_type(RPG::EventPage::Layers_same),
	transparent(false) {
}

////////////////////////////////////////////////////////////
bool Game_Character::IsMoving() const {
	return real_x != x * 128 || real_y != y * 128;
}

bool Game_Character::IsJumping() const {
	return jump_count > 0;
}

bool Game_Character::IsStopping() const {
	return !(IsMoving() || IsJumping());
}

////////////////////////////////////////////////////////////
bool Game_Character::IsPassable(int x, int y, int d) const {
	int new_x = x + (d == RPG::EventPage::Direction_right ? 1 : d == RPG::EventPage::Direction_left ? -1 : 0);
	int new_y = y + (d == RPG::EventPage::Direction_down ? 1 : d == RPG::EventPage::Direction_up ? -1 : 0);

	if (!Game_Map::IsValid(new_x, new_y))
		return false;

	if (through) return true;

	if (!Game_Map::IsPassable(x, y, d, this))
		return false;

	if (!Game_Map::IsPassable(new_x, new_y, (d + 2) % 4))
		return false;

	for (tEventHash::iterator i = Game_Map::GetEvents().begin(); i != Game_Map::GetEvents().end(); i++) {
		Game_Event* evnt = i->second.get();
		if (evnt->GetX() == new_x && evnt->GetY() == new_y) {
			if (!evnt->GetThrough() && evnt->GetPriorityType() == RPG::EventPage::Layers_same) {
				return false;
			}
		}
	}

	if (Main_Data::game_player->GetX() == new_x && Main_Data::game_player->GetY() == new_y) {
		if (!Main_Data::game_player->GetThrough() && !character_name.empty()) {
			return false;
		}
	}

	return true;
}

int Game_Character::GetPriorityType() const {
	return priority_type;
}

////////////////////////////////////////////////////////////
void Game_Character::MoveTo(int x, int y) {
	this->x = x % Game_Map::GetWidth();
	this->y = y % Game_Map::GetHeight();
	real_x = x * 128;
	real_y = y * 128;
	prelock_direction = -1;
}

////////////////////////////////////////////////////////////
int Game_Character::GetScreenX() const {
	return (real_x - Game_Map::GetDisplayX() + 3) / 8 + 8;
}

////////////////////////////////////////////////////////////
int Game_Character::GetScreenY() const {
	int y = (real_y - Game_Map::GetDisplayY() + 3) / 8 + 16;

	/*int n;
	if (jump_count >= jump_peak)
		n = jump_count - jump_peak;
	else
		n = jump_peak - jump_count;*/

	return y; /*- (jump_peak * jump_peak - n * n) / 2;*/
}

////////////////////////////////////////////////////////////
int Game_Character::GetScreenZ() const {
	return GetScreenZ(0);
}

int Game_Character::GetScreenZ(int /* height */) const {
	if (GetPriorityType() == RPG::EventPage::Layers_above) return 999;

	int z = (real_y - Game_Map::GetDisplayY() + 3) / 8 + 16;

	return z;
}

////////////////////////////////////////////////////////////
void Game_Character::Update() {
	/*if (IsJumping())
		UpdateJump();
	else*/ if (IsMoving())
		UpdateMove();
	else
		UpdateStop();

	if (anime_count > 18 - move_speed * 2) {
		if (!step_anime && stop_count > 0) {
			pattern = original_pattern;
			last_pattern = last_pattern == RPG::EventPage::Frame_left ? RPG::EventPage::Frame_right : RPG::EventPage::Frame_left;
		} else {
			if (last_pattern == RPG::EventPage::Frame_left) {
				if (pattern == RPG::EventPage::Frame_right) {
					pattern = RPG::EventPage::Frame_middle;
					last_pattern = RPG::EventPage::Frame_right;
				} else {
					pattern = RPG::EventPage::Frame_right;
				}
			} else {
				if (pattern == RPG::EventPage::Frame_left) {
					pattern = RPG::EventPage::Frame_middle;
					last_pattern = RPG::EventPage::Frame_left;
				} else {
					pattern = RPG::EventPage::Frame_left;
				}
			}
		}

		anime_count = 0;
	}

	/*if (wait_count > 0) {
		wait_count -= 1
		return;
	}*/

	if (move_route_forcing) {
		MoveTypeCustom();
	} else if (!locked) {
		UpdateSelfMovement();
	}
}

////////////////////////////////////////////////////////////
void Game_Character::UpdateMove() {
	int distance = (1 << move_speed);
	if (y * 128 > real_y)
		real_y = min(real_y + distance, y * 128);

	if (x * 128 < real_x)
		real_x = max(real_x - distance, x * 128);

	if (x * 128 > real_x)
		real_x = min(real_x + distance, x * 128);

	if (y * 128 < real_y)
		real_y = max(real_y - distance, y * 128);

	if (walk_anime)
		anime_count += 1.5;
	else if (step_anime)
		anime_count += 1;
}

////////////////////////////////////////////////////////////
void Game_Character::UpdateSelfMovement() {
	if (stop_count > 30 * (5 - move_frequency)) {
		switch (move_type) {
		case RPG::EventPage::MoveType_random:
			MoveTypeRandom();
			break;
		case RPG::EventPage::MoveType_vertical:
			MoveTypeCycleUpDown();
			break;
		case RPG::EventPage::MoveType_horizontal:
			MoveTypeCycleLeftRight();
			break;
		case RPG::EventPage::MoveType_toward:
			MoveTypeTowardsPlayer();
			break;
		case RPG::EventPage::MoveType_away:
			MoveTypeAwayFromPlayer();
			break;
		case RPG::EventPage::MoveType_custom:
			MoveTypeCustom();
			break;
		}
	}
}

////////////////////////////////////////////////////////////
void Game_Character::UpdateStop() {
	if (step_anime)
		anime_count += 1;
	else if (pattern != original_pattern)
		anime_count += 1.5;

	//if (!starting || !IsLock())
		stop_count += 1;
}

////////////////////////////////////////////////////////////
void Game_Character::MoveTypeRandom() {
	if (IsStopping()) {
		switch (rand() % 6) {
		case 0:
			stop_count = 0;
			break;
		case 1: case 2:
			MoveRandom();
			break;
		default:
			MoveForward();
		}
	}
}

void Game_Character::MoveTypeCycleLeftRight() {
	if (IsStopping()) {
		cycle_stat ? MoveLeft() : MoveRight();

		cycle_stat = move_failed ? !cycle_stat : cycle_stat;
	}
}

void Game_Character::MoveTypeCycleUpDown() {
	if (IsStopping()) {
		cycle_stat ? MoveUp() : MoveDown();

		cycle_stat = move_failed ? !cycle_stat : cycle_stat;
	}
}

void Game_Character::MoveTypeTowardsPlayer() {
	if (IsStopping()) {
		int sx = x - Main_Data::game_player->GetX();
		int sy = y - Main_Data::game_player->GetY();

		if ( std::abs(sx) + std::abs(sy) >= 20 ) {
			MoveRandom();
		} else {
			switch (rand() % 6) {
			case 0:
				MoveRandom();
				break;
			case 1:
				MoveForward();
				break;
			default:
				MoveTowardsPlayer();
			}
		}
	}
}

void Game_Character::MoveTypeAwayFromPlayer() {
	if (IsStopping()) {
		int sx = x - Main_Data::game_player->GetX();
		int sy = y - Main_Data::game_player->GetY();

		if ( std::abs(sx) + std::abs(sy) >= 20 ) {
			MoveRandom();
		} else {
			switch (rand() % 6) {
			case 0:
				MoveRandom();
				break;
			case 1:
				MoveForward();
				break;
			default:
				MoveAwayFromPlayer();
			}
		}
	}
}

void Game_Character::MoveTypeCustom() {
	if (IsStopping()) {
		move_failed = false;
		if ((size_t)move_route_index >= move_route->move_commands.size()) {
			// End of Move list
			if (move_route->repeat) {
				move_route_index = 0;
			} else if (move_route_forcing) {
				move_route_forcing = false;
				if (move_route_owner != NULL) {
					move_route_owner->EndMoveRoute(move_route);
				}
				move_route = original_move_route;
				move_route_index = original_move_route_index;
				original_move_route = NULL;
			}
		} else {
			RPG::MoveCommand& move_command = move_route->move_commands[move_route_index];
			switch (move_command.command_id) {
			case RPG::MoveCommand::Code::move_up:
				MoveUp(); break;
			case RPG::MoveCommand::Code::move_right:
				MoveRight(); break;
			case RPG::MoveCommand::Code::move_down:
				MoveDown(); break;
			case RPG::MoveCommand::Code::move_left:
				MoveLeft(); break;
			case RPG::MoveCommand::Code::move_upright: break;
			case RPG::MoveCommand::Code::move_downright: break;
			case RPG::MoveCommand::Code::move_downleft: break;
			case RPG::MoveCommand::Code::move_upleft: break;
			case RPG::MoveCommand::Code::move_random:
				MoveRandom();
				break;
			case RPG::MoveCommand::Code::move_towards_hero:
				MoveTowardsPlayer();
				break;
			case RPG::MoveCommand::Code::move_away_from_hero:
				MoveAwayFromPlayer();
				break;
			case RPG::MoveCommand::Code::move_forward:
				MoveForward();
				break;
			case RPG::MoveCommand::Code::face_up:
				TurnUp(); break;
			case RPG::MoveCommand::Code::face_right:
				TurnRight(); break;
			case RPG::MoveCommand::Code::face_down:
				TurnDown(); break;
			case RPG::MoveCommand::Code::face_left:
				TurnLeft(); break;
			case RPG::MoveCommand::Code::turn_90_degree_right:
				Turn90DegreeRight();
				break;
			case RPG::MoveCommand::Code::turn_90_degree_left:
				Turn90DegreeLeft();
				break;
			case RPG::MoveCommand::Code::turn_180_degree:
				Turn180Degree();
				break;
			case RPG::MoveCommand::Code::turn_90_degree_random:
				Turn90DegreeLeftOrRight();
				break;
			case RPG::MoveCommand::Code::face_random_direction: break;
			case RPG::MoveCommand::Code::face_hero: break;
			case RPG::MoveCommand::Code::face_away_from_hero: break;
			case RPG::MoveCommand::Code::wait: break;
			case RPG::MoveCommand::Code::begin_jump: break;
			case RPG::MoveCommand::Code::end_jump: break;
			case RPG::MoveCommand::Code::lock_facing:
				Lock();
				break;
			case RPG::MoveCommand::Code::unlock_facing:
				Unlock();
				break;
			case RPG::MoveCommand::Code::increase_movement_speed:
<<<<<<< HEAD
				move_speed = min(move_speed + 1, 8); break;
			case RPG::MoveCommand::Code::decrease_movement_speed:
=======
				move_speed = min(move_speed + 1, 6); break;
			case RPG::MoveCommand::Code::decrease_movement_speed: 
>>>>>>> 61c9bae6
				move_speed = max(move_speed - 1, 1); break;
			case RPG::MoveCommand::Code::increase_movement_frequence: break;
			case RPG::MoveCommand::Code::decrease_movement_frequence: break;
			case RPG::MoveCommand::Code::switch_on: // Parameter A: Switch to turn on
				Game_Switches[move_command.parameter_a] = true;
				Game_Map::SetNeedRefresh(true);
				break;
			case RPG::MoveCommand::Code::switch_off: // Parameter A: Switch to turn off
				Game_Switches[move_command.parameter_a] = false;
				Game_Map::SetNeedRefresh(true);
				break;
			case RPG::MoveCommand::Code::change_graphic: // String: File, Parameter A: index
				character_name = move_command.parameter_string;
				character_index = move_command.parameter_a;
				break;
			case RPG::MoveCommand::Code::play_sound_effect: // String: File, Parameters: Volume, Tempo, Balance
				if (move_command.parameter_string != "(OFF)") {
					Audio().SE_Play(move_command.parameter_string,
						move_command.parameter_a, move_command.parameter_b);
				}
				break;
			case RPG::MoveCommand::Code::walk_everywhere_on:
				through = true;
				break;
			case RPG::MoveCommand::Code::walk_everywhere_off:
				through = false;
				break;
			case RPG::MoveCommand::Code::stop_animation: break;
			case RPG::MoveCommand::Code::start_animation: break;
			case RPG::MoveCommand::Code::increase_transp: break; // ???
			case RPG::MoveCommand::Code::decrease_transp: break; // ???
			}

			if (move_route->skippable || !move_failed) {
				++move_route_index;
			}
		}
	}
}

////////////////////////////////////////////////////////////
void Game_Character::MoveDown() {
	if (turn_enabled) TurnDown();

	if (IsPassable(x, y, RPG::EventPage::Direction_down)) {
		TurnDown();
		y += 1;
		//IncreaseSteps();
		move_failed = false;
	} else {
		CheckEventTriggerTouch(x, y + 1);
		move_failed = true;
	}
}

void Game_Character::MoveLeft() {
	if (turn_enabled) TurnLeft();

	if (IsPassable(x, y, RPG::EventPage::Direction_left)) {
		TurnLeft();
		x -= 1;
		//IncreaseSteps();
		move_failed = false;
	} else {
		CheckEventTriggerTouch(x - 1, y);
		move_failed = true;
	}
}

void Game_Character::MoveRight() {
	if (turn_enabled) TurnRight();

	if (IsPassable(x, y, RPG::EventPage::Direction_right)) {
		TurnRight();
		x += 1;
		//IncreaseSteps();
		move_failed = false;
	} else {
		CheckEventTriggerTouch(x + 1, y);
		move_failed = true;
	}
}

void Game_Character::MoveUp() {
	if (turn_enabled) TurnUp();

	if (IsPassable(x, y, RPG::EventPage::Direction_up)) {
		TurnUp();
		y -= 1;
		//IncreaseSteps();
		move_failed = false;
	} else {
		CheckEventTriggerTouch(x, y - 1);
		move_failed = true;
	}
}

void Game_Character::MoveForward() {
	switch (direction) {
	case RPG::EventPage::Direction_down:
		MoveDown();
		break;
	case RPG::EventPage::Direction_left:
		MoveLeft();
		break;
	case RPG::EventPage::Direction_right:
		MoveRight();
		break;
	case RPG::EventPage::Direction_up:
		MoveUp();
		break;
	}
}

void Game_Character::MoveRandom() {
	switch (rand() % 4) {
	case 0:
		MoveDown();
		break;
	case 1:
		MoveLeft();
		break;
	case 2:
		MoveRight();
		break;
	case 3:
		MoveUp();
		break;
	}
}

void Game_Character::MoveTowardsPlayer() {
	int sx = DistanceXfromPlayer();
	int sy = DistanceYfromPlayer();

	if (sx != 0 || sy != 0) {
		if ( std::abs(sx) > std::abs(sy) ) {
			(sx > 0) ? MoveLeft() : MoveRight();
			if (move_failed && sy != 0) {
				(sy > 0) ? MoveUp() : MoveDown();
			}
		} else {
			(sy > 0) ? MoveUp() : MoveDown();
			if (move_failed && sx != 0) {
				(sx > 0) ? MoveLeft() : MoveRight();
			}
		}
	}
}

void Game_Character::MoveAwayFromPlayer() {
	int sx = DistanceXfromPlayer();
	int sy = DistanceYfromPlayer();

	if (sx != 0 || sy != 0) {
		if ( std::abs(sx) > std::abs(sy) ) {
			(sx > 0) ? MoveRight() : MoveLeft();
			if (move_failed && sy != 0) {
				(sy > 0) ? MoveDown() : MoveUp();
			}
		} else {
			(sy > 0) ? MoveDown() : MoveUp();
			if (move_failed && sx != 0) {
				(sx > 0) ? MoveRight() : MoveLeft();
			}
		}
	}
}


////////////////////////////////////////////////////////////
void Game_Character::TurnDown() {
	if (!direction_fix) {
		direction = RPG::EventPage::Direction_down;
		stop_count = 0;
	}
}

void Game_Character::TurnLeft() {
	if (!direction_fix) {
		direction = RPG::EventPage::Direction_left;
		stop_count = 0;
	}
}

void Game_Character::TurnRight() {
	if (!direction_fix) {
		direction = RPG::EventPage::Direction_right;
		stop_count = 0;
	}
}

void Game_Character::TurnUp() {
	if (!direction_fix) {
		direction = RPG::EventPage::Direction_up;
		stop_count = 0;
	}
}

void Game_Character::Turn90DegreeLeft() {
	switch (direction) {
	case RPG::EventPage::Direction_down:
		TurnRight();
		break;
	case RPG::EventPage::Direction_left:
		TurnDown();
		break;
	case RPG::EventPage::Direction_right:
		TurnUp();
		break;
	case RPG::EventPage::Direction_up:
		TurnLeft();
		break;
	}
}

void Game_Character::Turn90DegreeRight() {
	switch (direction) {
	case RPG::EventPage::Direction_down:
		TurnLeft();
		break;
	case RPG::EventPage::Direction_left:
		TurnUp();
		break;
	case RPG::EventPage::Direction_right:
		TurnDown();
		break;
	case RPG::EventPage::Direction_up:
		TurnRight();
		break;
	}
}

void Game_Character::Turn180Degree() {
	switch (direction) {
	case RPG::EventPage::Direction_down:
		TurnUp();
		break;
	case RPG::EventPage::Direction_left:
		TurnRight();
		break;
	case RPG::EventPage::Direction_right:
		TurnLeft();
		break;
	case RPG::EventPage::Direction_up:
		TurnDown();
		break;
	}
}

void Game_Character::Turn90DegreeLeftOrRight() {
	int value = rand() % 2;

	if (value == 0) {
		Turn90DegreeLeft();
	} else {
		Turn90DegreeRight();
	}
}

////////////////////////////////////////////////////////////
void Game_Character::TurnTowardPlayer() {
	int sx = DistanceXfromPlayer();
	int sy = DistanceYfromPlayer();

	if ( std::abs(sx) > std::abs(sy) ) {
		(sx > 0) ? TurnLeft() : TurnRight();
	}
	else if ( std::abs(sx) < std::abs(sy) ) {
		(sy > 0) ? TurnUp() : TurnDown();
	}
}

int Game_Character::DistanceXfromPlayer() const {
	int sx = x - Main_Data::game_player->x;
	if (Game_Map::LoopHorizontal()) {
		if (std::abs(sx) > Game_Map::GetWidth() / 2) {
			sx -= Game_Map::GetWidth();
		}
	}
	return sx;
}

int Game_Character::DistanceYfromPlayer() const {
	int sy = y - Main_Data::game_player->y;
	if (Game_Map::LoopVertical()) {
		if (std::abs(sy) > Game_Map::GetHeight() / 2) {
			sy -= Game_Map::GetHeight();
		}
	}
	return sy;
}

////////////////////////////////////////////////////////////
void Game_Character::Lock() {
	if (!locked) {
		prelock_direction = direction;
		TurnTowardPlayer();
		locked = true;
	}
}

void Game_Character::Unlock() {
	if (locked) {
		locked = false;
		SetDirection(prelock_direction);
	}
}

void Game_Character::SetDirection(int direction) {
	if ((!direction_fix) && (direction != -1)) {
		this->direction = direction;
		stop_count = 0;
	}
}

////////////////////////////////////////////////////////////
void Game_Character::ForceMoveRoute(RPG::MoveRoute* new_route,
									int frequency,
									Game_Interpreter* owner) {
	if (original_move_route == NULL) {
		original_move_route = move_route;
		original_move_route_index = move_route_index;
		original_move_frequency = move_frequency;
	}
	move_route = new_route;
	move_route_index = 0;
	move_route_forcing = true;
	move_frequency = frequency;
	move_route_owner = owner;
	prelock_direction = -1;
	wait_count = 0;
	MoveTypeCustom();
}

void Game_Character::CancelMoveRoute(RPG::MoveRoute* route, Game_Interpreter* owner) {
	if (!move_route_forcing ||
		move_route_owner != owner ||
		move_route != route)
		return;

	move_route_forcing = false;
	move_route_owner = NULL;
	move_route = original_move_route;
	move_route_index = original_move_route_index;
	original_move_route = NULL;
}

void Game_Character::DetachMoveRouteOwner(Game_Interpreter* owner) {
	if (owner == move_route_owner) {
		move_route_owner = NULL;
	}
}

////////////////////////////////////////////////////////////
int Game_Character::GetX() const {
	return x;
}

int Game_Character::GetY() const {
	return y;
}

int Game_Character::GetTileId() const {
	return tile_id;
}

std::string Game_Character::GetCharacterName() const {
	return character_name;
}

int Game_Character::GetCharacterIndex() const {
	return character_index;
}

int Game_Character::GetRealX() const {
	return real_x;
}

int Game_Character::GetRealY() const {
	return real_y;
}

int Game_Character::GetDirection() const {
	return direction;
}

int Game_Character::GetPattern() const {
	return pattern;
}

bool Game_Character::GetMoveRouteForcing() const {
	return move_route_forcing;
}

bool Game_Character::GetThrough() const {
	return through;
}

int Game_Character::GetAnimationId() const {
	return animation_id;
}
void Game_Character::SetAnimationId(int new_animation_id) {
	animation_id = new_animation_id;
}

bool Game_Character::IsInPosition(int x, int y) const {
	return ((this->x == x) && (this->y == y));
}

bool Game_Character::IsTransparent() const {
	return transparent;
}

void Game_Character::UpdateBushDepth() {
	// TODO
}

void Game_Character::SetGraphic(const std::string& name, int index) {
	character_name = name;
	character_index = index;
}

////////////////////////////////////////////////////////////
/// Get Character
////////////////////////////////////////////////////////////
Game_Character* Game_Character::GetCharacter(int character_id, int event_id) {
	switch (character_id) {
		case CharPlayer:
			// Player/Hero
			return Main_Data::game_player.get();
		case CharBoat:
			return Game_Map::GetVehicle(Game_Vehicle::Boat);
		case CharShip:
			return Game_Map::GetVehicle(Game_Vehicle::Ship);
		case CharAirship:
			return Game_Map::GetVehicle(Game_Vehicle::Airship);
		case CharThisEvent:
			// This event
			return (Game_Map::GetEvents().empty()) ? NULL : Game_Map::GetEvents().find(event_id)->second.get();
		default:
			// Other events
			return (Game_Map::GetEvents().empty()) ? NULL : Game_Map::GetEvents().find(character_id)->second.get();
	}
}<|MERGE_RESOLUTION|>--- conflicted
+++ resolved
@@ -415,13 +415,8 @@
 				Unlock();
 				break;
 			case RPG::MoveCommand::Code::increase_movement_speed:
-<<<<<<< HEAD
-				move_speed = min(move_speed + 1, 8); break;
+				move_speed = min(move_speed + 1, 6); break;
 			case RPG::MoveCommand::Code::decrease_movement_speed:
-=======
-				move_speed = min(move_speed + 1, 6); break;
-			case RPG::MoveCommand::Code::decrease_movement_speed: 
->>>>>>> 61c9bae6
 				move_speed = max(move_speed - 1, 1); break;
 			case RPG::MoveCommand::Code::increase_movement_frequence: break;
 			case RPG::MoveCommand::Code::decrease_movement_frequence: break;
