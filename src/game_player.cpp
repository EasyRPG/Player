--- conflicted
+++ resolved
@@ -218,7 +218,6 @@
 }
 
 void Game_Player::Center(int x, int y) {
-<<<<<<< HEAD
 	int center_x = (DisplayUi->GetWidth() / 2 - TITLE_SIZE) * 8;
 	int center_y = (DisplayUi->GetHeight() / 2 - (TITLE_SIZE/2)) * 8;
 
@@ -226,15 +225,6 @@
 	int max_y = (Game_Map::GetHeight() - DisplayUi->GetHeight() / TITLE_SIZE) * (8*TITLE_SIZE);
 	Game_Map::SetDisplayX(max(0, min((x * (8*TITLE_SIZE) - center_x), max_x)));
 	Game_Map::SetDisplayY(max(0, min((y * (8*TITLE_SIZE) - center_y), max_y)));
-=======
-	int center_x = (DisplayUi->GetWidth() - (SCREEN_TILE_WIDTH / 8)) * 8;
-	int center_y = (DisplayUi->GetHeight() - (SCREEN_TILE_WIDTH / 16)) * 8;
-
-	int max_x = (Game_Map::GetWidth() - DisplayUi->GetWidth() / 16) * 256;
-	int max_y = (Game_Map::GetHeight() - DisplayUi->GetHeight() / 16) * 256;
-	Game_Map::SetDisplayX(max(0, min((x * SCREEN_TILE_WIDTH - center_x), max_x)));
-	Game_Map::SetDisplayY(max(0, min((y * SCREEN_TILE_WIDTH - center_y), max_y)));
->>>>>>> ae96285b
 }
 
 void Game_Player::MoveTo(int x, int y) {
@@ -252,13 +242,8 @@
 }
 
 void Game_Player::UpdateScroll(int last_real_x, int last_real_y) {
-<<<<<<< HEAD
 	int center_x = (DisplayUi->GetWidth() / 2 - TITLE_SIZE) * 8;
 	int center_y = (DisplayUi->GetHeight() / 2 - (TITLE_SIZE/2)) * 8;
-=======
-	int center_x = (DisplayUi->GetWidth() - (SCREEN_TILE_WIDTH / 8)) * 8;
-	int center_y = (DisplayUi->GetHeight() - (SCREEN_TILE_WIDTH / 16)) * 8;
->>>>>>> ae96285b
 
 	if (Game_Map::IsPanLocked())
 		return;
